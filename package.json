{
    "name": "currydoc",
<<<<<<< HEAD
    "version": "5.0.0",
=======
    "version": "4.0.0",
>>>>>>> 5d4eec37
    "author": "Michael Hanus <mh@informatik.uni-kiel.de>",
    "synopsis": "A documentation generator for Curry",
    "category": [ "Documentation", "Analysis" ],
    "dependencies": {
<<<<<<< HEAD
        "abstract-curry" : ">= 4.0.0, < 5.0.0",
        "ansi-terminal"  : ">= 3.0.0, < 4.0.0",
        "base"           : ">= 3.3.0, < 4.0.0",
        "cass-analysis"  : ">= 4.0.0, < 5.0.0",
        "cass"           : ">= 4.1.0, < 5.0.0",
        "currypath"      : ">= 3.0.0, < 4.0.0",
        "flatcurry"      : ">= 4.0.0, < 5.0.0",
        "frontend-exec"  : ">= 3.3.0, < 4.0.0",
        "html2"          : ">= 3.5.0, < 4.0.0",
        "markdown"       : ">= 3.3.0, < 4.0.0",
        "wl-pprint"      : ">= 3.0.0, < 4.0.0",
        "xml"            : ">= 3.0.0, < 4.0.0",
        "curry-ast"      : ">= 3.1.0, < 4.0.0",
        "json"           : ">= 3.0.0, < 4.0.0",
        "curry-resources": ">= 1.0.0, < 2.0.0"
    },
    "compilerCompatibility": {
        "pakcs": ">= 3.8.0",
        "kics2": ">= 3.3.0"
    },
    "configModule": "CurryDoc.PackageConfig",
    "executable": {
        "name": "curry-doc2",
        "main": "CurryDoc.Main"
=======
        "base"           : ">= 3.0.0, < 4.0.0",
        "abstract-curry" : ">= 4.0.0, < 5.0.0",
        "cass-analysis"  : ">= 4.0.0, < 5.0.0",
        "cass"           : ">= 4.0.0, < 5.0.0",
        "curry-resources": ">= 1.0.0",
        "flatcurry"      : ">= 4.0.0, < 5.0.0",
        "html2"          : ">= 3.0.0, < 4.0.0",
        "markdown"       : ">= 3.3.0, < 4.0.0",
        "wl-pprint"      : ">= 3.0.0, < 4.0.0"
    },
    "configModule": "CurryDoc.PackageConfig",
    "executable": {
        "name": "curry-doc",
        "main": "CurryDoc.Main",
        "options": { "kics2" : ":set rts -T",
                     "kmcc"  : ":set rts -T" }
    },
    "documentation": {
        "src-dir": "docs",
        "main": "main.tex"
>>>>>>> 5d4eec37
    },
    "source": {
        "git": "https://github.com/curry-packages/currydoc.git",
        "tag": "$version"
    }
}<|MERGE_RESOLUTION|>--- conflicted
+++ resolved
@@ -1,15 +1,10 @@
 {
     "name": "currydoc",
-<<<<<<< HEAD
     "version": "5.0.0",
-=======
-    "version": "4.0.0",
->>>>>>> 5d4eec37
     "author": "Michael Hanus <mh@informatik.uni-kiel.de>",
     "synopsis": "A documentation generator for Curry",
     "category": [ "Documentation", "Analysis" ],
     "dependencies": {
-<<<<<<< HEAD
         "abstract-curry" : ">= 4.0.0, < 5.0.0",
         "ansi-terminal"  : ">= 3.0.0, < 4.0.0",
         "base"           : ">= 3.3.0, < 4.0.0",
@@ -34,28 +29,6 @@
     "executable": {
         "name": "curry-doc2",
         "main": "CurryDoc.Main"
-=======
-        "base"           : ">= 3.0.0, < 4.0.0",
-        "abstract-curry" : ">= 4.0.0, < 5.0.0",
-        "cass-analysis"  : ">= 4.0.0, < 5.0.0",
-        "cass"           : ">= 4.0.0, < 5.0.0",
-        "curry-resources": ">= 1.0.0",
-        "flatcurry"      : ">= 4.0.0, < 5.0.0",
-        "html2"          : ">= 3.0.0, < 4.0.0",
-        "markdown"       : ">= 3.3.0, < 4.0.0",
-        "wl-pprint"      : ">= 3.0.0, < 4.0.0"
-    },
-    "configModule": "CurryDoc.PackageConfig",
-    "executable": {
-        "name": "curry-doc",
-        "main": "CurryDoc.Main",
-        "options": { "kics2" : ":set rts -T",
-                     "kmcc"  : ":set rts -T" }
-    },
-    "documentation": {
-        "src-dir": "docs",
-        "main": "main.tex"
->>>>>>> 5d4eec37
     },
     "source": {
         "git": "https://github.com/curry-packages/currydoc.git",
