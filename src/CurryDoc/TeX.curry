--- conflicted
+++ resolved
@@ -2,24 +2,14 @@
 --- Functions to generate documentation in TeX format.
 ---
 --- @author Michael Hanus
-<<<<<<< HEAD
---- @version December 2018
-=======
 --- @version March 2021
->>>>>>> 3a27120f
 ----------------------------------------------------------------------
 
 module CurryDoc.TeX where
 
-<<<<<<< HEAD
-import Char
-import List
-import Maybe
-=======
 import Data.Char
 import Data.List
 import Data.Maybe
->>>>>>> 3a27120f
 
 import CurryDoc.Options
 import CurryDoc.Read
