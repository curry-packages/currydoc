--- conflicted
+++ resolved
@@ -16,10 +16,7 @@
 import CurryDoc.Read
 import FlatCurry.Types
 import FlatCurry.Files
-<<<<<<< HEAD
 import FlatCurry.Show (isClassContext)
-=======
->>>>>>> 74c92a11
 import HTML.Base
 import HTML.LaTeX  ( showLatexExps )
 import HTML.Parser
