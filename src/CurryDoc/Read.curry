--- conflicted
+++ resolved
@@ -20,11 +20,7 @@
  where
   readHeader cs h = do
     eof <- hIsEOF h
-<<<<<<< HEAD
     if eof then hClose h >> return ""
-=======
-    if eof then hClose h >> return ""  
->>>>>>> 74c92a11
            else do l <- hGetLine h
                    case classifyLine l of
                      ModDef    -> hClose h >> return (unlines (reverse cs))
