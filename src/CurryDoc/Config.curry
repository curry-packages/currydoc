--- conflicted
+++ resolved
@@ -1,16 +1,6 @@
-<<<<<<< HEAD
 {- |
      Author  : Michael Hanus, Jan Tikovsky
      Version : May 2025
-=======
-----------------------------------------------------------------------
---- This module contains some configuration parameters for
---- the CurryDoc tool.
----
---- @author Michael Hanus, Jan Tikovsky
---- @version September 2024
-----------------------------------------------------------------------
->>>>>>> 5d4eec37
 
      This module contains some configuration parameters for the CurryDoc tool.
 -}
@@ -18,19 +8,11 @@
 
 import Curry.Compiler.Distribution ( curryCompiler )
 import CurryDoc.PackageConfig      ( packageVersion )
-<<<<<<< HEAD
 import Language.Curry.Resources    ( curryWikiURL, pakcsURL, kics2URL )
-=======
-import Language.Curry.Resources    ( curryWikiURL, kics2URL, pakcsURL )
->>>>>>> 5d4eec37
 
 -- | Version of currydoc
 currydocVersion :: String
-<<<<<<< HEAD
-currydocVersion = "Version " ++ packageVersion ++ " of May, 2025"
-=======
-currydocVersion = "Version " ++ packageVersion ++ " of September 25, 2024"
->>>>>>> 5d4eec37
+currydocVersion = "Version " ++ packageVersion ++ " of May 15, 2025"
 
 -- | The URL of the base directory containing the styles, images, etc.
 styleBaseURL :: String
@@ -38,14 +20,9 @@
 
 -- | The URL of the base directory containing the styles, images, etc.
 currySystemURL :: String
-<<<<<<< HEAD
 currySystemURL = if curryCompiler=="pakcs"
-                 then pakcsURL
-                 else kics2URL
-=======
-currySystemURL = if curryCompiler=="pakcs" then pakcsURL
-                                           else kics2URL
->>>>>>> 5d4eec37
+                  then pakcsURL
+                  else kics2URL
 
 -- | The name of this Curry system.
 currySystem :: String
@@ -53,10 +30,6 @@
             | curryCompiler == "kics2" = "KiCS2"
             | otherwise                = "???"
 
-<<<<<<< HEAD
 -- | The URL of CurryDoc
-=======
---- The URL of the Curry Wiki
->>>>>>> 5d4eec37
 curryDocURL :: String
 curryDocURL = curryWikiURL ++ "/tools/currydoc"