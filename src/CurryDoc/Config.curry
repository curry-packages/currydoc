<<<<<<< HEAD
{- |
     Author  : Michael Hanus, Jan Tikovsky
     Version : June 2025
=======
----------------------------------------------------------------------
--- This module contains some configuration parameters for
--- the CurryDoc tool.
---
--- @author Michael Hanus, Jan Tikovsky
--- @version July 2025
----------------------------------------------------------------------
>>>>>>> d31db2b1

     This module contains some configuration parameters for the CurryDoc tool.
-}
module CurryDoc.Config where

import Curry.Compiler.Distribution ( curryCompiler )
import CurryDoc.PackageConfig      ( packageVersion )
import Language.Curry.Resources    ( pakcsURL, kics2URL )

-- | Version of currydoc
currydocVersion :: String
<<<<<<< HEAD
currydocVersion = "Version " ++ packageVersion ++ " of June 18, 2025"
=======
currydocVersion = "Version " ++ packageVersion ++ " of July 23, 2025"
>>>>>>> d31db2b1

-- | The URL of the base directory containing the styles, images, etc.
styleBaseURL :: String
styleBaseURL = "bt4"

-- | The URL of the base directory containing the styles, images, etc.
currySystemURL :: String
currySystemURL = if curryCompiler=="pakcs"
                  then pakcsURL
                  else kics2URL

-- | The name of this Curry system.
currySystem :: String
currySystem | curryCompiler == "pakcs" = "PAKCS"
            | curryCompiler == "kics2" = "KiCS2"
            | otherwise                = "???"

-- | The URL of CurryDoc
curryDocURL :: String
curryDocURL = "https://cpm.curry-lang.org/pkgs/currydoc.html"<|MERGE_RESOLUTION|>--- conflicted
+++ resolved
@@ -1,16 +1,6 @@
-<<<<<<< HEAD
 {- |
      Author  : Michael Hanus, Jan Tikovsky
-     Version : June 2025
-=======
-----------------------------------------------------------------------
---- This module contains some configuration parameters for
---- the CurryDoc tool.
----
---- @author Michael Hanus, Jan Tikovsky
---- @version July 2025
-----------------------------------------------------------------------
->>>>>>> d31db2b1
+     Version : August 2025
 
      This module contains some configuration parameters for the CurryDoc tool.
 -}
@@ -22,11 +12,7 @@
 
 -- | Version of currydoc
 currydocVersion :: String
-<<<<<<< HEAD
-currydocVersion = "Version " ++ packageVersion ++ " of June 18, 2025"
-=======
-currydocVersion = "Version " ++ packageVersion ++ " of July 23, 2025"
->>>>>>> d31db2b1
+currydocVersion = "Version " ++ packageVersion ++ " of August 01, 2025"
 
 -- | The URL of the base directory containing the styles, images, etc.
 styleBaseURL :: String
