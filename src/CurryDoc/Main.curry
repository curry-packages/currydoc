--- conflicted
+++ resolved
@@ -1,4 +1,3 @@
-<<<<<<< HEAD
 {- |
 
     Description : Implementation of CurryDoc, a utility for the automatic
@@ -8,18 +7,6 @@
 -}
 --  * All comments prefixed by a CurryDoc comment ("-- |", "{- |",
 --    "-- ^" or "{- ^") are are considered for documentation.
-=======
-----------------------------------------------------------------------
---- Implementation of CurryDoc, a utility for the automatic
---- generation of HTML documentation from Curry programs.
----
---- @author Michael Hanus, Jan Tikovsky
---- @version September 2024
-----------------------------------------------------------------------
-
--- * All comments to be put into the HTML documentation must be
---   prefixed by "--- " (also in literate programs!).
->>>>>>> 5d4eec37
 --
 --  * Any other comment on a line following a CurryDoc comment
 --    will also be considered
@@ -55,20 +42,7 @@
 import Control.Applicative ( when )
 import Control.Monad       ( unless, foldM )
 
-import Control.Monad      ( unless, when )
-import Data.Function
-import Data.List
-import Data.Maybe         ( fromJust )
-import System.Environment
-
-import Data.Time
-import HTML.Base
-import System.Directory
-import System.FilePath
-import System.Process
-
 import AbstractCurry.Files
-<<<<<<< HEAD
 import AbstractCurry.Types
 import AbstractCurry.Select
 import FlatCurry.Files
@@ -80,32 +54,10 @@
 import CurryDoc.Data.AnaInfo
 import CurryDoc.Files         ( generateModuleDocMapping )
 import CurryDoc.PackageConfig ( packagePath )
-=======
-import FlatCurry.Types
-import FlatCurry.Files
-import FlatCurry.Read     ( readFlatCurryWithImports )
-
-import Analysis.Deterministic
-import Analysis.TotallyDefined
-import Analysis.Indeterministic
-import Analysis.SolutionCompleteness
-import Analysis.Types      ( analysisName )
-import CASS.Server         ( initializeAnalysisSystem, analyzeInterface )
-import System.CurryPath    ( stripCurrySuffix, lookupModuleSourceInLoadPath
-                           , getLoadPathForModule )
-import System.FrontendExec ( FrontendTarget (..), callFrontend )
-
-import CurryDoc.AnaInfo
-import CurryDoc.Files   ( generateModuleDocMapping )
->>>>>>> 5d4eec37
 import CurryDoc.Options
 import CurryDoc.Generators
 import CurryDoc.Info
 import CurryDoc.Config
-<<<<<<< HEAD
-=======
-import CurryDoc.PackageConfig ( packagePath )
->>>>>>> 5d4eec37
 
 --------------------------------------------------------------------------
 -- Global definitions:
@@ -239,7 +191,6 @@
   when (retCode /= 0) $
     error $ "Copy failed with return code " ++ show retCode
 
-<<<<<<< HEAD
 -- | The main function of the CurryDoc utility.
 makeCompleteDoc :: DocOptions -> String -> String -> IO ()
 makeCompleteDoc docopts reldocdir modpath = do
@@ -257,47 +208,6 @@
   where targets = [ACY, SAST, COMMS, FCY, FINT]
 
 -- | Transforms a file path into an absolute file path.
-=======
---------------------------------------------------------------------------
---- The main function of the CurryDoc utility.
---- @param docopts   - the options for CurryDoc
---- @param recursive - True if the documentation for the imported modules
----                    should be also generated (if necessary)
---- @param docdir - the directory name containing all documentation files
---- @param modname - the name of the main module to be documented
-makeCompleteDoc :: DocOptions -> Bool -> String -> String -> IO ()
-makeCompleteDoc docopts recursive reldocdir modpath = do
-  docdir <- makeAbsolute reldocdir
-  prepareDocDir (docType docopts) docdir
-  lookupModuleSourceInLoadPath modpath >>=
-   maybe (error $ "Source code of module '" ++ modpath ++ "' not found!")
-    (\ (moddir,_) -> do
-      let modname = takeFileName modpath
-          homeref = ("index.html", [htxt "Program", nbsp, code [htxt modname]])
-      setCurrentDirectory moddir
-      -- parsing source program:
-      callFrontend FCY modname
-      -- generate abstract curry representation
-      callFrontend ACY modname
-      -- when constructing CDOC the imported modules don't have to be read
-      -- from the FlatCurry file
-      (alltypes,allfuns) <- getProg modname $ docType docopts
-      makeDocIfNecessary docopts recursive docdir modname
-      when (withIndex docopts) $ do
-        genMainIndexPage     docopts docdir [modname]
-        genFunctionIndexPage homeref docopts docdir allfuns
-        genConsIndexPage     homeref docopts docdir alltypes
-      -- change access rights to readable for everybody:
-      system ("chmod -R go+rX "++docdir)
-      putStrLn ("Documentation files written into directory "++docdir) )
- where
-  getProg modname HtmlDoc = readTypesFuncsWithImports modname
-  getProg modname TexDoc  = readTypesFuncsWithImports modname
-  getProg modname CDoc    = do (Prog _ _ types funs _) <- readFlatCurry modname
-                               return (types,funs)
-
---- Transform a file path into an absolute file path:
->>>>>>> 5d4eec37
 makeAbsolute :: String -> IO String
 makeAbsolute f =
   if isAbsolute f
@@ -305,7 +215,6 @@
     else do curdir <- getCurrentDirectory
             return (curdir </> f)
 
-<<<<<<< HEAD
 -- | Compiles to the specified targets.
 prepareWithTargets :: [FrontendTarget] -> [String] -> IO ()
 prepareWithTargets targets modnames = do
@@ -345,39 +254,6 @@
   putStrLn ("Reading module infos ...")
   cmts <- mapM readComments modnames
   prog <- mapM readShortAST modnames
-=======
---- Generate only the index pages for a list of (already compiled!) modules:
-makeIndexPages :: DocOptions -> String -> [String] -> IO ()
-makeIndexPages docopts docdir modnames = do
-  prepareDocDir HtmlDoc docdir
-  (alltypes,allfuns) <- mapM readTypesFuncs modnames >>= return . unzip
-  genMainIndexPage     docopts docdir modnames
-  genFunctionIndexPage homeref docopts docdir (concat allfuns)
-  genConsIndexPage     homeref docopts docdir (concat alltypes)
-  -- change access rights to readable for everybody:
-  system $ "chmod -R go+rX " ++ docdir
-  return ()
- where
-  hometitle = if null (mainTitle docopts)
-                then "Curry Documentation"
-                else mainTitle docopts
-
-  homeref = ("index.html", [htxt hometitle])
-
-  readTypesFuncs modname = do
-    fcyfile <- getFlatCurryFileInLoadPath modname
-    (Prog _ _ types funs _) <- readFlatCurryFile fcyfile
-    return (types,funs)
-
---- Generate a system library index page categorizing the given
---- (already compiled!) modules
-makeSystemLibsIndex :: DocOptions -> String -> [String] -> IO ()
-makeSystemLibsIndex docopts docdir modnames = do
-  -- generate index pages (main index, function index, constructor index)
-  makeIndexPages docopts docdir modnames
-  putStrLn ("Categorizing modules ...")
-  modInfos <- mapM getModInfo modnames
->>>>>>> 5d4eec37
   putStrLn ("Grouping modules by categories ...")
   let
       modInfos = zip modnames (map genModHeader (zip cmts prog))
@@ -414,7 +290,6 @@
   when existIDir $
     system (unwords ["cp", includeDir </> inclfile, docdir]) >> return ()
 
-<<<<<<< HEAD
 -- | Generates documentation for a single module.
 makeDoc :: DocOptions -> String -> String -> IO ()
 makeDoc docopts docdir modname = do
@@ -513,88 +388,6 @@
              else do proc' <- makeRecursiveDoc docopts docdir modname proc
                      makeDocIfNecessary docopts docdir modname
                      return (modname : proc')) processed imports
-=======
--- read and generate all analysis infos:
-readAnaInfo :: String -> IO AnaInfo
-readAnaInfo modname = do
-  initializeAnalysisSystem
-  nondet   <- analyzeAndCheck nondetAnalysis
-  complete <- analyzeAndCheck patCompAnalysis
-  indet    <- analyzeAndCheck indetAnalysis
-  solcomp  <- analyzeAndCheck solcompAnalysis
-  return (AnaInfo (\qn -> nondet qn == NDet) complete indet solcomp)
- where
-   analyzeAndCheck ana =
-     analyzeInterface ana modname >>= either
-       (\results ->
-           return (\qn -> maybe (error $ "No '" ++ analysisName ana ++
-                                 "' analysis result for function " ++ show qn)
-                                id
-                                (lookup qn results)))
-       (\err -> error $ "Analysis error: " ++ err)
-
--- generate documentation for a single module:
-makeDoc :: DocOptions -> Bool -> String -> String -> IO ()
-makeDoc docopts recursive docdir modname = do
-  Just (_,progname) <- lookupModuleSourceInLoadPath modname
-  putStrLn $ "Reading comments from file '" ++ progname ++ "'..."
-  (modcmts,progcmts) <- readComments progname
-  putStrLn $ "Reading analysis information for module \"" ++ modname ++ "\"..."
-  anainfo <- readAnaInfo modname
-  makeDocWithComments (docType docopts) docopts recursive docdir
-                      anainfo modname modcmts progcmts
-
-
-makeDocWithComments :: DocType -> DocOptions -> Bool -> String -> AnaInfo
-                    -> String -> String -> [(SourceLine,String)] -> IO ()
-makeDocWithComments HtmlDoc docopts recursive docdir anainfo modname
-                    modcmts progcmts = do
-  -- ensure that the AbstractCurry file for the module exists
-  Just (dir,_) <- lookupModuleSourceInLoadPath modname
-  let acyfile = dir </> abstractCurryFileName modname
-  exacy <- doesFileExist acyfile
-  unless exacy $ callFrontend ACY modname
-  writeOutfile docopts recursive docdir modname
-               (generateHtmlDocs docopts anainfo modname modcmts progcmts)
-  translateSource2ColoredHtml docdir modname
-  writeOutfile docopts { docType = CDoc, withIndex = False
-                       , withMarkdown = False }
-               False docdir modname
-               (generateCDoc modname modcmts progcmts anainfo)
-
-makeDocWithComments TexDoc docopts recursive docdir anainfo modname
-                    modcmts progcmts = do
-  writeOutfile docopts recursive docdir modname
-               (generateTexDocs docopts anainfo modname modcmts progcmts)
-
-
-makeDocWithComments CDoc docopts recursive docdir anainfo modname
-                    modcmts progcmts = do
-  writeOutfile docopts recursive docdir modname
-               (generateCDoc modname modcmts progcmts anainfo)
-
-
---- Generates the documentation for a module if it is necessary.
---- I.e., the documentation is generated if no previous documentation
---- file exists or if the existing documentation file is older than
---- the FlatCurry file.
-makeDocIfNecessary :: DocOptions -> Bool -> String -> String -> IO ()
-makeDocIfNecessary docopts recursive docdir modname =
- when (modname `notElem` docMods docopts) $ do
-  let docfile = docdir </> modname ++
-                (if docType docopts == HtmlDoc then ".html" else ".tex")
-  docexists <- doesFileExist docfile
-  if not docexists
-   then copyOrMakeDoc docopts recursive docdir modname
-   else do
-     ctime  <- getFlatCurryFileInLoadPath modname >>= getModificationTime
-     dftime <- getModificationTime docfile
-     if compareClockTime ctime dftime == GT
-      then copyOrMakeDoc docopts recursive docdir modname
-      else when recursive $ do
-             imports <- getImports modname
-             mapM_ (makeDocIfNecessary docopts recursive docdir) imports
->>>>>>> 5d4eec37
 
 -- get imports of a module by reading the interface, if possible:
 getImports :: String -> IO [String]
@@ -663,11 +456,6 @@
   let outfile = docdir </> modname <.> fileExtension (docType docopts)
   putStrLn ("Writing documentation to \"" ++ outfile ++ "\"...")
   writeFile outfile doc
-<<<<<<< HEAD
-=======
-  when recursive $
-    mapM_ (makeDocIfNecessary docopts recursive docdir) imports
->>>>>>> 5d4eec37
 
 -- | Transforms the path of a curry programm to the path of the abstract CurryDoc.
 curryDocFileName :: FilePath -> FilePath
