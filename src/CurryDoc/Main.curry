--- conflicted
+++ resolved
@@ -3,11 +3,7 @@
 --- generation of HTML documentation from Curry programs.
 ---
 --- @author Michael Hanus, Jan Tikovsky
-<<<<<<< HEAD
---- @version October 2016
-=======
 --- @version May 2017
->>>>>>> d042031a
 ----------------------------------------------------------------------
 
 -- * All comments to be put into the HTML documentation must be
