--- conflicted
+++ resolved
@@ -432,11 +432,7 @@
  [[code [opnameDoc
             [anchored (fname ++ "_SHORT")
                       [href ('#':fname) [htxt (showId fname)]]],
-<<<<<<< HEAD
          HtmlText (" :: " ++ showQualType docopts fmod ftype)],
-=======
-         HtmlText (" :: " ++ showType docopts fmod False ftype)],
->>>>>>> 74c92a11
      nbsp, nbsp]
      ++ genFuncPropIcons anainfo (fmod,fname) ++
   [breakline] ++
@@ -462,11 +458,7 @@
        [borderedTable [[
          [par $
            [code [opnameDoc [showCodeHRef fname],
-<<<<<<< HEAD
                   HtmlText (" :: "++ showQualType docopts fmod ftype)],
-=======
-                  HtmlText (" :: "++ showType docopts fmod False ftype)],
->>>>>>> 74c92a11
             nbsp, nbsp] ++
            genFuncPropIcons anainfo (fmod,fname)] ++
          docComment2HTML docopts funcmt ++
@@ -598,7 +590,6 @@
 
 
 --------------------------------------------------------------------------
-<<<<<<< HEAD
 -- Pretty printer for qualified types in Curry syntax:
 showQualType :: DocOptions -> String -> CQualTypeExpr -> String
 showQualType opts mod (CQualType ctxt texp) =
@@ -617,9 +608,6 @@
   showTypeCons opts mod cn ++ " " ++ showType opts mod True texp
 
 -- Pretty printer for type expressions in Curry syntax:
-=======
--- Pretty printer for types in Curry syntax:
->>>>>>> 74c92a11
 -- second argument is True iff brackets must be written around complex types
 showType :: DocOptions -> String -> Bool -> CTypeExpr -> String
 showType opts mod nested texp = case texp of
@@ -627,25 +615,17 @@
   CFuncType t1 t2 ->
     brackets nested (showType opts mod (isFunctionalType t1) t1 ++ " -&gt; " ++
                      showType opts mod False t2)
-<<<<<<< HEAD
   CTCons tc -> showTConsType opts mod nested tc []
   CTApply t1 t2 ->
        maybe (brackets nested $
                 showType opts mod True t1 ++ " " ++ showType opts mod True t2)
              (\ (tc,ts) -> showTConsType opts mod nested tc ts)
              (tconsArgsOfType texp)
-=======
-  CTCons tc ts -> showTConsType opts mod nested tc ts
->>>>>>> 74c92a11
 
 showTConsType :: DocOptions -> String -> Bool -> QName -> [CTypeExpr] -> String
 showTConsType opts mod nested tc ts
  | ts==[]  = showTypeCons opts mod tc
-<<<<<<< HEAD
  | tc==("Prelude","[]") && (head ts == CTCons ("Prelude","Char"))
-=======
- | tc==("Prelude","[]") && (head ts == CTCons ("Prelude","Char") [])
->>>>>>> 74c92a11
    = "String"
  | tc==("Prelude","[]")
    = "[" ++ showType opts mod False (head ts) ++ "]" -- list type
