--- conflicted
+++ resolved
@@ -2,27 +2,13 @@
 --- Operations to generate documentation in HTML format.
 ---
 --- @author Michael Hanus, Jan Tikovsky
-<<<<<<< HEAD
---- @version October 2020
-=======
 --- @version March 2021
->>>>>>> 3a27120f
 ----------------------------------------------------------------------
 
 {-# OPTIONS_CYMAKE -Wno-incomplete-patterns #-}
 
 module CurryDoc.Html where
 
-<<<<<<< HEAD
-import FilePath
-import FileGoodies     ( getFileInPath )
-import List
-import Char
-import Sort
-import Time
-import Markdown
-import Maybe
-=======
 import Prelude hiding   ( empty )
 import System.FilePath
 import System.Directory ( getFileWithSuffix )
@@ -30,7 +16,6 @@
 import Data.Char
 import Data.Time
 import Data.Maybe
->>>>>>> 3a27120f
 
 import AbstractCurry.Types
 import AbstractCurry.Files
@@ -41,19 +26,12 @@
 import qualified FlatCurry.Types as FC
 import qualified FlatCurry.Goodies as FCG
 import HTML.Base
-<<<<<<< HEAD
-import HTML.Styles.Bootstrap3 ( bootstrapPage, glyphicon, homeIcon )
-=======
 import HTML.Styles.Bootstrap4 --( bootstrapPage )
->>>>>>> 3a27120f
 import HTML.CategorizedList
 import System.CurryPath       ( getLoadPathForModule )
 import System.FrontendExec    ( FrontendTarget (..), callFrontendWithParams
                               , defaultParams, setHtmlDir, setQuiet )
-<<<<<<< HEAD
-=======
 import Text.Markdown
->>>>>>> 3a27120f
 import Text.Pretty            ( showWidth, empty )
 
 import CurryDoc.AnaInfo
@@ -867,13 +845,8 @@
 syslibsRightTopMenu :: [[BaseHtml]]
 syslibsRightTopMenu =
   [ curryHomeItem
-<<<<<<< HEAD
-  , [ehref (curryWikiURL ++ "/documentation/report")
-           [extLinkIcon, htxt " Curry Report"]]
-=======
   , [ehrefNav (curryWikiURL ++ "/documentation/report")
               [htxt " Curry Report"]]
->>>>>>> 3a27120f
   ]
 
 syslibsSideMenu :: [Category] -> [BaseHtml]
@@ -963,19 +936,11 @@
 --- The standard right top menu.
 rightTopMenu :: [[BaseHtml]]
 rightTopMenu =
-<<<<<<< HEAD
-  [ curryHomeItem
-  , [ehref (currySystemURL++"/lib/")
-           [extLinkIcon, htxt $ " " ++ currySystem ++ " Libraries"]]
-  , [ehref (curryWikiURL ++ "/tools/currydoc")
-           [extLinkIcon, htxt " About CurryDoc"]]
-=======
   [ [hrefNav "index.html"      [htxt "Module Index"]]
   , [ehrefNav baseLibsURL      [htxt "Base Libraries"]]
   , [ehrefNav curryPackagesURL [htxt "Curry Packages"]]
   , curryHomeItem
   , [ehrefNav curryDocURL      [htxt "About CurryDoc"]]
->>>>>>> 3a27120f
   ]
 
 --------------------------------------------------------------------------
